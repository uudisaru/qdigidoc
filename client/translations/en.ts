--- conflicted
+++ resolved
@@ -1227,7 +1227,6 @@
 The Information System Authority does not retain information regarding the files and users of the service.</translation>
     </message>
     <message>
-<<<<<<< HEAD
         <source>Timestamp</source>
         <translation>Timestamp</translation>
     </message>
@@ -1242,10 +1241,10 @@
     <message>
         <source>status unknown</source>
         <translation>status unknown</translation>
-=======
+    </message>
+    <message>
         <source>Signature status is displayed &quot;unknown&quot; if you don&apos;t have all validity confirmation service certificates and/or certificate authority certificates installed into your computer (&lt;a href=&apos;http://id.ee/?lang=en&amp;id=34317&apos;&gt;additional information&lt;/a&gt;) or digital signature does not meet all the requirements and signature is not equivalent to a handwritten signature.</source>
         <translation>Signature status is displayed &quot;unknown&quot; if you don&apos;t have all validity confirmation service certificates and/or certificate authority certificates installed into your computer (&lt;a href=&apos;http://id.ee/?lang=en&amp;id=34317&apos;&gt;additional information&lt;/a&gt;) or digital signature does not meet all the requirements and signature is not equivalent to a handwritten signature.</translation>
->>>>>>> 1d8fdc84
     </message>
 </context>
 <context>
